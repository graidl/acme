--- conflicted
+++ resolved
@@ -17,81 +17,15 @@
 
 from typing import Callable, Dict
 
-import numpy as np
 from acme.agents.tf.mcts import models
 from acme.agents.tf.mcts import types
 
-<<<<<<< HEAD
-=======
 import dataclasses
 import numpy as np
 
->>>>>>> 154cba35
 
 @dataclasses.dataclass
 class Node:
-<<<<<<< HEAD
-    """A MCTS node."""
-
-    reward: float
-    visit_count: int
-    prior: float
-    total_value: float
-    children: Dict[types.Action, 'Node']
-
-    def __init__(self, prior: float = 1.):
-        """Initialize node with optional policy prior + value initialization."""
-        self.reward = 0.
-        self.visit_count = 0  # N(s, a)
-        self.prior = prior  # P(s, a)
-        self.total_value = 0.  # Q(s, a)
-        self.children = {}
-
-    @property
-    def value(self) -> types.Value:  # Q(s, a)
-        if self.visit_count:
-            return self.total_value / self.visit_count
-        return 0.
-
-    @property
-    def children_visits(self) -> np.ndarray:
-        """Return array of visit counts of visited children."""
-        return np.array([c.visit_count for c in self.children.values()])
-
-    @property
-    def children_values(self) -> np.ndarray:
-        """Return array of values of visited children."""
-        return np.array([c.value for c in self.children.values()])
-
-    def valid_actions(self):
-        return list(self.children.keys())
-
-    def bfs(self) -> types.Action:
-        """Breadth First Search search policy."""
-        visit_counts = np.array([c.visit_count for c in self.children.values()])
-        return self.valid_actions()[argmax(-visit_counts)]
-
-    def puct(self, ucb_scaling: float = 1.) -> types.Action:
-        """PUCT search policy, i.e. UCT with 'prior' policy."""
-        # Action values Q(s,a).
-        value_scores = np.array([child.value for child in self.children.values()])
-        check_numerics(value_scores)
-
-        # Policy prior P(s,a).
-        priors = np.array([child.prior for child in self.children.values()])
-        check_numerics(priors)
-
-        # Visit ratios.
-        visit_ratios = np.array([
-            np.sqrt(self.visit_count) / (child.visit_count + 1)
-            for child in self.children.values()
-        ])
-        check_numerics(visit_ratios)
-
-        # Combine.
-        puct_scores = value_scores + ucb_scaling * priors * visit_ratios
-        return self.valid_actions()[argmax(puct_scores)]
-=======
   """A MCTS node."""
 
   reward: float = 0.
@@ -101,11 +35,12 @@
   total_value: float = 0.
   children: Dict[types.Action, 'Node'] = dataclasses.field(default_factory=dict)
 
-  def expand(self, prior: np.ndarray):
-    """Expands this node, adding child nodes."""
+  def expand(self, prior: np.ndarray, action_mask: np.ndarray):
+    """Expands this node, adding valid child nodes."""
     assert prior.ndim == 1  # Prior should be a flat vector.
     for a, p in enumerate(prior):
-      self.children[a] = Node(prior=p)
+      if action_mask[a]:
+        self.children[a] = Node(prior=p)
 
   @property
   def value(self) -> types.Value:  # Q(s, a)
@@ -123,83 +58,67 @@
   def children_values(self) -> np.ndarray:
     """Return array of values of visited children."""
     return np.array([c.value for c in self.children.values()])
->>>>>>> 154cba35
+
+  def valid_actions(self):
+    """Return list of valid actions, for which subnodes esist."""
+    return list(self.children.keys())
 
 
 SearchPolicy = Callable[[Node], types.Action]
 
 
 def mcts(
-        observation: types.Observation,
-        model: models.Model,
-        search_policy: SearchPolicy,
-        evaluation: types.EvaluationFn,
-        num_simulations: int,
-        num_actions: int,
-        discount: float = 1.,
-        dirichlet_alpha: float = 1,
-        exploration_fraction: float = 0.,
+    observation: types.Observation,
+    model: models.Model,
+    search_policy: SearchPolicy,
+    evaluation: types.EvaluationFn,
+    num_simulations: int,
+    num_actions: int,
+    discount: float = 1.,
+    dirichlet_alpha: float = 1,
+    exploration_fraction: float = 0.,
 ) -> Node:
-<<<<<<< HEAD
-    """Does Monte Carlo tree search (MCTS), AlphaZero style."""
-
-    # Evaluate the prior policy for this state.
-    prior, value = evaluation(observation)
-=======
   """Does Monte Carlo tree search (MCTS), AlphaZero style."""
 
   # Evaluate the prior policy for this state.
   prior, value = evaluation(observation)
   assert prior.shape == (num_actions,)
 
+  action_mask = observation['action_mask'] if isinstance(observation, dict) else np.ones(num_actions, dtype=bool)
+
   # Add exploration noise to the prior.
-  noise = np.random.dirichlet(alpha=[dirichlet_alpha] * num_actions)
-  prior = prior * (1 - exploration_fraction) + noise * exploration_fraction
+  noise = np.random.dirichlet(alpha=[dirichlet_alpha] * action_mask.sum())
+  prior[action_mask] = prior[action_mask] * (1 - exploration_fraction) + noise * exploration_fraction
 
   # Create a fresh tree search.
   root = Node()
-  root.expand(prior)
->>>>>>> 154cba35
-
-    action_mask = observation['action_mask'] if isinstance(observation, dict) else np.ones(num_actions, dtype=bool)
-
-    # Add exploration noise to the prior.
-    noise = np.random.dirichlet(alpha=[dirichlet_alpha] * action_mask.sum())
-    prior[action_mask] = prior[action_mask] * (1 - exploration_fraction) + noise * exploration_fraction
-
-    # Create a fresh tree search.
-    root = Node()
-
-<<<<<<< HEAD
-    # Create the root node of a fresh search tree if required.
-    for a in range(num_actions):
-        if action_mask[a]:
-            root.children[a] = Node(prior=prior[a])
-=======
+  root.expand(prior, action_mask)
+
+  # Save the model state so that we can reset it for each simulation.
+  model.save_checkpoint()
+  for _ in range(num_simulations):
+    # Start a new simulation from the top.
+    trajectory = [root]
+    node = root
+
+    # Generate a trajectory.
+    timestep = None
+    while node.children:
+      # Select an action according to the search policy.
+      action = search_policy(node)
+
+      # Point the node at the corresponding child.
+      node = node.children[action]
+
       # Step the simulator and add this timestep to the node.
       timestep = model.step(action)
       node.reward = timestep.reward or 0.
       node.terminal = timestep.last()
       trajectory.append(node)
->>>>>>> 154cba35
-
-    # Save the model state so that we can reset it for each simulation.
-    model.save_checkpoint()
-    for _ in range(num_simulations):
-        # Start a new simulation from the top.
-        trajectory = [root]
-        node = root
-
-<<<<<<< HEAD
-        # Generate a trajectory.
-        timestep = None
-        while node.children:
-            # Select an action according to the search policy.
-            action = search_policy(node)
-
-            # Point the node at the corresponding child.
-            node = node.children[action]
-=======
+
+    if timestep is None:
+      raise ValueError('Generated an empty rollout; this should not happen.')
+
     # Calculate the bootstrap for leaf nodes.
     if node.terminal:
       # If terminal, there is no bootstrap value.
@@ -207,87 +126,80 @@
     else:
       # Otherwise, bootstrap from this node with our value function.
       prior, value = evaluation(timestep.observation)
+      action_mask = timestep.observation['action_mask'] if isinstance(timestep.observation, dict) else \
+        np.ones(num_actions, dtype=bool)
 
       # We also want to expand this node for next time.
-      node.expand(prior)
->>>>>>> 154cba35
-
-            # Step the simulator and add this timestep to the node.
-            timestep = model.step(action)
-            node.reward = timestep.reward
-            trajectory.append(node)
-
-        if timestep is None:
-            raise ValueError('Generated an empty rollout; this should not happen.')
-
-<<<<<<< HEAD
-        # Calculate the bootstrap for leaf nodes.
-        if timestep.last():
-            # If terminal, there is no bootstrap value.
-            value = 0.
-        else:
-            # Otherwise, bootstrap from this node with our value function.
-=======
+      node.expand(prior, action_mask)
+
+    # Load the saved model state.
+    model.load_checkpoint()
+
+    # Monte Carlo back-up with bootstrap from value function.
+    ret = value
+    while trajectory:
+      # Pop off the latest node in the trajectory.
+      node = trajectory.pop()
+
       # Accumulate the discounted return
       ret *= discount
       ret += node.reward
->>>>>>> 154cba35
-
-            prior, value = evaluation(timestep.observation)
-            action_mask = timestep.observation['action_mask'] if isinstance(timestep.observation, dict) else \
-                np.ones(num_actions, dtype=bool)
-
-            # We also want to expand this node for next time.
-            for a in range(num_actions):
-                if action_mask[a]:
-                    node.children[a] = Node(prior=prior[a])
-
-        # Load the saved model state.
-        model.load_checkpoint()
-
-<<<<<<< HEAD
-        # Monte Carlo back-up with bootstrap from value function.
-        ret = value
-        while trajectory:
-            # Pop off the latest node in the trajectory.
-            node = trajectory.pop()
-=======
+
+      # Update the node.
+      node.total_value += ret
+      node.visit_count += 1
+
+  return root
+
+
 def bfs(node: Node) -> types.Action:
-  """Breadth-first search policy."""
+  """Breadth First Search search policy."""
   visit_counts = np.array([c.visit_count for c in node.children.values()])
-  return argmax(-visit_counts)
->>>>>>> 154cba35
-
-            # Accumulate the discounted return
-            ret *= discount
-            ret += node.reward or 0.
-
-            # Update the node.
-            node.total_value += ret
-            node.visit_count += 1
-
-    return root
+  return node.valid_actions()[argmax(-visit_counts)]
+
+
+def puct(node: Node, ucb_scaling: float = 1.) -> types.Action:
+  """PUCT search policy, i.e. UCT with 'prior' policy."""
+  # Action values Q(s,a).
+  value_scores = np.array([child.value for child in node.children.values()])
+  check_numerics(value_scores)
+
+  # Policy prior P(s,a).
+  priors = np.array([child.prior for child in node.children.values()])
+  check_numerics(priors)
+
+  # Visit ratios.
+  visit_ratios = np.array([
+      np.sqrt(node.visit_count) / (child.visit_count + 1)
+      for child in node.children.values()
+  ])
+  check_numerics(visit_ratios)
+
+  # Combine.
+  puct_scores = value_scores + ucb_scaling * priors * visit_ratios
+  return node.valid_actions()[argmax(puct_scores)]
 
 
 def visit_count_policy(root: Node, temperature: float = 1.) -> types.Probs:
-    """Probability weighted by visit^{1/temp} of children nodes."""
-    visits = root.children_visits
-    if np.sum(visits) == 0:  # uniform policy for zero visits
-        visits += 1
-    rescaled_visits = visits ** (1 / temperature)
-    probs = rescaled_visits / np.sum(rescaled_visits)
-    check_numerics(probs)
-    return probs
+  """Probability weighted by visit^{1/temp} of children nodes."""
+  visits = root.children_visits
+  if np.sum(visits) == 0:  # uniform policy for zero visits
+    visits += 1
+  rescaled_visits = visits**(1 / temperature)
+  probs = rescaled_visits / np.sum(rescaled_visits)
+  check_numerics(probs)
+
+  return probs
 
 
 def argmax(values: np.ndarray) -> types.Action:
-    """Argmax with random tie-breaking."""
-    check_numerics(values)
-    max_value = np.max(values)
-    return np.int32(np.random.choice(np.flatnonzero(values == max_value)))
+  """Argmax with random tie-breaking."""
+  check_numerics(values)
+  max_value = np.max(values)
+  return np.int32(np.random.choice(np.flatnonzero(values == max_value)))
 
 
 def check_numerics(values: np.ndarray):
-    """Raises a ValueError if any of the inputs are NaN or Inf."""
-    if not np.isfinite(values).all():
-        raise ValueError('check_numerics failed. Inputs: {}. '.format(values))+  """Raises a ValueError if any of the inputs are NaN or Inf."""
+  if not np.isfinite(values).all():
+    raise ValueError('check_numerics failed. Inputs: {}. '.format(values))